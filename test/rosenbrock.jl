function rosenbrock_init!{T<:Real}(x0::Array{T,1})
  x0[1:2:end] = -1.2
  x0[2:2:end] =  1.0
end

function rosenbrock_fg!{T<:Real}(x::Array{T,1}, gx::Array{T,1})
  const c1::T = 1
  const c2::T = 2
  const c10::T = 10
  const c200::T = 200
  x1 = x[1:2:end]
  x2 = x[2:2:end]
  t1 = c1 - x1
  t2 = c10*(x2 - x1.*x1)
  g2 = c200*(x2 - x1.*x1)
  gx[1:2:end] = -c2*(x1.*g2 + t1)
  gx[2:2:end] = g2
  return sum(t1.*t1) + sum(t2.*t2)
end

function rosenbrock_test(n::Integer=20, m::Integer=3; single::Bool=false)
  T = (single ? Float32 : Float64)
  x0 = Array(T, n)
  rosenbrock_init!(x0)
  lbfgs(rosenbrock_fg!, x0, m, verb=true)
end

#space = OptimPack.ShapedVectorSpace(Float64, 10)

x0 = Array(Float64, 20)
rosenbrock_init!(x0)

println("Testing NLCG in double precision")
<<<<<<< HEAD
x1 = OptimPack.nlcg(rosenbrock_fg!, x0, verb=true);
#println(x1)
println("\nTesting VMLM in double precision with Oren & Spedicato scaling")
x2 = OptimPack.vmlm(rosenbrock_fg!, x0, verb=true,
                    scaling=OptimPack.SCALING_OREN_SPEDICATO);
#println(x2)
println("\nTesting VMLM in double precision with Barzilai & Borwein scaling")
x3 = OptimPack.vmlm(rosenbrock_fg!, x0, verb=true,
                    scaling=OptimPack.SCALING_BARZILAI_BORWEIN);
#println(x3)
=======
x1 = OptimPack.nlcg(rosenbrock_fg!, x0, verb=true)
@test_approx_eq_eps x1 ones(Float64,20) 1e-4

println("\nTesting VMLM in double precision with Oren & Spedicato scaling")
x2 = OptimPack.vmlm(rosenbrock_fg!, x0, verb=true,
                    scaling=OptimPack.SCALING_OREN_SPEDICATO)
@test_approx_eq_eps x2 ones(Float64,20) 1e-4

println("\nTesting VMLM in double precision with Barzilai & Borwein scaling")
x3 = OptimPack.vmlm(rosenbrock_fg!, x0, verb=true,
                    scaling=OptimPack.SCALING_BARZILAI_BORWEIN)
@test_approx_eq_eps x3 ones(Float64,20) 1e-4
>>>>>>> 05a1b4a1

x0 = Array(Float32, 20)
rosenbrock_init!(x0)

println("\nTesting NLCG in single precision")
<<<<<<< HEAD
x1 = OptimPack.nlcg(rosenbrock_fg!, x0, verb=true);
#println(x1)
println("\nTesting VMLM in single precision with Oren & Spedicato scaling")
x2 = OptimPack.vmlm(rosenbrock_fg!, x0, verb=true,
                    scaling=OptimPack.SCALING_OREN_SPEDICATO);
#println(x2)
println("\nTesting VMLM in single precision with Barzilai & Borwein scaling")
x3 = OptimPack.vmlm(rosenbrock_fg!, x0, verb=true,
                    scaling=OptimPack.SCALING_BARZILAI_BORWEIN);
#println(x3)
nothing
=======
x1 = OptimPack.nlcg(rosenbrock_fg!, x0, verb=true)
@test_approx_eq x1 ones(Float32,20)

println("\nTesting VMLM in single precision with Oren & Spedicato scaling")
x2 = OptimPack.vmlm(rosenbrock_fg!, x0, verb=true,
                    scaling=OptimPack.SCALING_OREN_SPEDICATO)
@test_approx_eq x2 ones(Float32,20)

println("\nTesting VMLM in single precision with Barzilai & Borwein scaling")
x3 = OptimPack.vmlm(rosenbrock_fg!, x0, verb=true,
                    scaling=OptimPack.SCALING_BARZILAI_BORWEIN)
@test_approx_eq x3 ones(Float32,20)
>>>>>>> 05a1b4a1
<|MERGE_RESOLUTION|>--- conflicted
+++ resolved
@@ -1,3 +1,6 @@
+using OptimPack
+using Base.Test
+
 function rosenbrock_init!{T<:Real}(x0::Array{T,1})
   x0[1:2:end] = -1.2
   x0[2:2:end] =  1.0
@@ -25,65 +28,26 @@
   lbfgs(rosenbrock_fg!, x0, m, verb=true)
 end
 
-#space = OptimPack.ShapedVectorSpace(Float64, 10)
+# Run tests in double and single precisions.
+for (T, prec) in ((Float64, "double"), (Float32, "single"))
 
-x0 = Array(Float64, 20)
-rosenbrock_init!(x0)
+    x0 = Array(T, 20)
+    rosenbrock_init!(x0)
 
-println("Testing NLCG in double precision")
-<<<<<<< HEAD
-x1 = OptimPack.nlcg(rosenbrock_fg!, x0, verb=true);
-#println(x1)
-println("\nTesting VMLM in double precision with Oren & Spedicato scaling")
-x2 = OptimPack.vmlm(rosenbrock_fg!, x0, verb=true,
-                    scaling=OptimPack.SCALING_OREN_SPEDICATO);
-#println(x2)
-println("\nTesting VMLM in double precision with Barzilai & Borwein scaling")
-x3 = OptimPack.vmlm(rosenbrock_fg!, x0, verb=true,
-                    scaling=OptimPack.SCALING_BARZILAI_BORWEIN);
-#println(x3)
-=======
-x1 = OptimPack.nlcg(rosenbrock_fg!, x0, verb=true)
-@test_approx_eq_eps x1 ones(Float64,20) 1e-4
+    @printf("\nTesting NLCG in %s precision\n", prec)
+    x1 = OptimPack.nlcg(rosenbrock_fg!, x0, verb=true)
+    @test_approx_eq_eps x1 ones(T,20) 1e-4
 
-println("\nTesting VMLM in double precision with Oren & Spedicato scaling")
-x2 = OptimPack.vmlm(rosenbrock_fg!, x0, verb=true,
-                    scaling=OptimPack.SCALING_OREN_SPEDICATO)
-@test_approx_eq_eps x2 ones(Float64,20) 1e-4
+    @printf("\nTesting VMLM in %s precision with Oren & Spedicato scaling\n", prec)
+    x2 = OptimPack.vmlm(rosenbrock_fg!, x0, verb=true,
+                        scaling=OptimPack.SCALING_OREN_SPEDICATO)
+    @test_approx_eq_eps x2 ones(T,20) 1e-4
 
-println("\nTesting VMLM in double precision with Barzilai & Borwein scaling")
-x3 = OptimPack.vmlm(rosenbrock_fg!, x0, verb=true,
+    @printf("\nTesting VMLM in %s precision with Barzilai & Borwein scaling\n", prec)
+    x3 = OptimPack.vmlm(rosenbrock_fg!, x0, verb=true,
                     scaling=OptimPack.SCALING_BARZILAI_BORWEIN)
-@test_approx_eq_eps x3 ones(Float64,20) 1e-4
->>>>>>> 05a1b4a1
+    @test_approx_eq_eps x3 ones(T,20) 1e-4
 
-x0 = Array(Float32, 20)
-rosenbrock_init!(x0)
+end
 
-println("\nTesting NLCG in single precision")
-<<<<<<< HEAD
-x1 = OptimPack.nlcg(rosenbrock_fg!, x0, verb=true);
-#println(x1)
-println("\nTesting VMLM in single precision with Oren & Spedicato scaling")
-x2 = OptimPack.vmlm(rosenbrock_fg!, x0, verb=true,
-                    scaling=OptimPack.SCALING_OREN_SPEDICATO);
-#println(x2)
-println("\nTesting VMLM in single precision with Barzilai & Borwein scaling")
-x3 = OptimPack.vmlm(rosenbrock_fg!, x0, verb=true,
-                    scaling=OptimPack.SCALING_BARZILAI_BORWEIN);
-#println(x3)
-nothing
-=======
-x1 = OptimPack.nlcg(rosenbrock_fg!, x0, verb=true)
-@test_approx_eq x1 ones(Float32,20)
-
-println("\nTesting VMLM in single precision with Oren & Spedicato scaling")
-x2 = OptimPack.vmlm(rosenbrock_fg!, x0, verb=true,
-                    scaling=OptimPack.SCALING_OREN_SPEDICATO)
-@test_approx_eq x2 ones(Float32,20)
-
-println("\nTesting VMLM in single precision with Barzilai & Borwein scaling")
-x3 = OptimPack.vmlm(rosenbrock_fg!, x0, verb=true,
-                    scaling=OptimPack.SCALING_BARZILAI_BORWEIN)
-@test_approx_eq x3 ones(Float32,20)
->>>>>>> 05a1b4a1
+nothing